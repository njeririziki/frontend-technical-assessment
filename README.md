--- conflicted
+++ resolved
@@ -1,22 +1,15 @@
 Okay let me give you the instructions here that candidates will use
-<<<<<<< HEAD
 
 # Frontend Technical Assessment
 
 ## Getting Started instructions
 
-=======
-# Frontend Technical Assessment
-
-## Getting Started instructions
->>>>>>> effea13b
 1. Fork this repository and make a copy of it to your github account.
 2. Ensure your forked repository is made public using your settings.
 3. Review starter code and understand exisitng structure across the three branches `main`, `feature/drag-drop`, `feature/navigation`.
 4. Complete the tasks below.
 
 ## Task Brief
-<<<<<<< HEAD
 
 This is a 48-hour technical assessment focusing on three main components. Basic scaffolding has been provided i.e. HTML structure with proper classes, basic CSS and JavaScript.
 
@@ -51,58 +44,21 @@
 - Ensure when a particular html section is in view e.g. `Drag and Drop Section` the corresponding navigation tab linked to said section is highlited blue. Ref: [Dynamic Button Highlighting](https://drive.google.com/file/d/14aCqRu_OKDWSq1yeLPAOO5UTYUE4LusF/view?usp=drive_link).
 - Make the navigation header mobile responsive
 - Improve the header code to add accessibility via keyboard to ensure Keyboard navigation, ARIA attributes, Screen reader support, Focus management.
-=======
-This is a 48-hour technical assessment focusing on three main components. Basic scaffolding has been provided i.e. HTML structure with proper classes, basic CSS and JavaScript.
-
-### Task 1
-1. Checkout to the `feature/drag-drop` branch locally.
-2. Under the main `html` tag do the following:
-  - Main Objective here is to ensure that the **Drag and Drop** under the `main` section of the html code works as expected. To achieve this, do the following;
-    - Improve CSS styling to reflect what is seen on the screen shot [Drag and Drop](https://drive.google.com/file/d/16l6xC55Bsopi_C9q7Rau28yvyTsyVLn6/view?usp=drive_link).
-    - Ensure drag and drop functionality works (when someone clicks _item1_, _item2_ or _item3_ they can drag it and place it in the designated section as highlighted in the video) [Drag & Drop Functionality](https://drive.google.com/file/d/13UeM2nJfwKjcMUR8d6lsQsiPTSN38ykw/view?usp=drive_link)
-    - Ensure animation is efficient (animations don't freeze)
-    - NB: No external third party animation libraries are required.
-
-  - Main objective here is to ensure that the **Blog List** under the `main` section of the html code works as expected by;
-    - Ensuring the component looks like the video [Blog List Operations](https://drive.google.com/file/d/1PU_ezhq1s3onaMSJcOwRsoz8pdz4zC5f/view?usp=drive_link).
-    - At every given render ensure 10 blogs from the external link are included: `https://frontend-blog-lyart.vercel.app/blogsData.json`.
-    - Complete the functionality of the dropdown feature that filters blogs by Date, Reading Time and Category as seen in the video. [First Filter](https://drive.google.com/file/d/1PU_ezhq1s3onaMSJcOwRsoz8pdz4zC5f/view?usp=drive_link)
-    - Complete the functionality of the second dropdown (in the middle of first dropdown and search box) that filters blogs by Writing, Gadgets, Startups as shown in the video.[Second Filter](https://drive.google.com/file/d/1PU_ezhq1s3onaMSJcOwRsoz8pdz4zC5f/view?usp=drive_link)
-    - Complete the functionality of the keyword search functionality of the blogs via the title as also shown in the demo video. [Search](https://drive.google.com/file/d/1PU_ezhq1s3onaMSJcOwRsoz8pdz4zC5f/view?usp=drive_link)
-
-  - Ensure the entire section looks stylistically like the solution [General Overview](https://drive.google.com/file/d/1KwMSwv47rR01mc3tRzGUtmBCWo9Byvfp/view?usp=drive_link).
-  - Squash your commits to one, resolve any merge conflicts to your main branch, and commit your changes remotely to `feature/drag-drop`.
-
-3. Checkout locally to `feature/navigation` branch.
-4. Under the header `html` tag do the following;
-  - Create a sticky navigation header that stays at the top while scrolling [Sticky Navigation](https://drive.google.com/file/d/1UHYS6FvD8NKVFf8JPK5RagTvJc0Tdx73/view?usp=drive_link)
-  - When clicking navigation tabs, implement smooth scrolling for the components as highlighted in the video [Smooth Scroll](https://drive.google.com/file/d/1UHYS6FvD8NKVFf8JPK5RagTvJc0Tdx73/view?usp=drive_link)
-  - Ensure when a particular html section is in view e.g. `Drag and Drop Section` the corresponding navigation tab linked to said section is highlited blue. Ref: [Dynamic Button Highlighting](https://drive.google.com/file/d/14aCqRu_OKDWSq1yeLPAOO5UTYUE4LusF/view?usp=drive_link).
-  - Make the navigation header mobile responsive
-  - Improve the header code to add accessibility via keyboard to ensure Keyboard navigation, ARIA attributes, Screen reader support, Focus management.
->>>>>>> effea13b
 
 - Ensure the entire section looks stylistically like the solution [General Overview](https://drive.google.com/file/d/1KwMSwv47rR01mc3tRzGUtmBCWo9Byvfp/view?usp=drive_link).
 - Squash your commits to one, resolve any merge conflicts to your main branch, and commit your changes remotely to `feature/navigation`.
 
 ### Task 2
-<<<<<<< HEAD
 
 1. Merge both `feature/navigation` and `feature/drag-drop` into `main`.
 
 ### Submission Instructions
 
-=======
-1. Merge both `feature/navigation` and `feature/drag-drop` into `main`.
-
-### Submission Instructions
->>>>>>> effea13b
 1. Ensure your project repository is made public.
 2. Amend the **README** file in the `main` branch to follow this format:
 
 ```md
 ## Implementation Summary
-<<<<<<< HEAD
 
 ### Completed Features
 
@@ -118,31 +74,14 @@
 
 ### AI Usage
 
-=======
-### Completed Features
-- [List all completed features]
-
-### Pending Items
-- [List any incomplete features]
-
-### Technical Challenges
-- [Describe any blockers or issues encountered]
-
-### AI Usage
->>>>>>> effea13b
 - [List any AI tools used during your implementation]
 ```
 
 3. Follow this submision link [Click here](https://forms.gle/1WPuqpcuaWnhaASAA) and provide your email address and the url link to your completed project repository.
 4. **It is okay not to have the entire task brief finished by deadline.**
 
-<<<<<<< HEAD
 ## Code Guidelines
 
-=======
-
-## Code Guidelines
->>>>>>> effea13b
 - Use ES2015+ features appropriately
 - Add JSDoc comments for methods
 - Handle errors gracefully
@@ -152,9 +91,6 @@
 - Code quality and organization
 - Feature completeness
 - Responsive design implementation
-<<<<<<< HEAD
-- Documentation quality
-=======
-- Documentation quality
-  
->>>>>>> effea13b
+- Feature completeness
+- Responsive design implementation
+- Documentation quality